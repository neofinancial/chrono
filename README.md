--- conflicted
+++ resolved
@@ -1,11 +1,7 @@
 # Chrono
 
-<<<<<<< HEAD
 ⚠️ This project is pre-alpha, and not ready for production use. ⚠️
 
-=======
-This project is pre-alpha, and not ready for production use.
->>>>>>> d8377a8d
 A TypeScript task scheduling and processing system for reliable background job processing.
 
 Chrono is a monorepo containing `@neofinancial/chrono` built in datastore implementations.
@@ -167,17 +163,8 @@
 - `processloop.error` - Emits this event when an error occurs in the process loop (the process of claiming a task and processing it by calling the given handler).
 
 **Task related events**
-<<<<<<< HEAD
 - `task:claimed` - Emits this event when a task is claimed.
 - `task:completed` - Emits this event when a task is successfully processed.
 - `task:completion:failed` -  Emits this event when the task fails to mark as completed.
 - `task:retry:requested` - Emits this event when the processor receives an error from the given task handler and the task will be retried.
-- `task:failed` - Emits this event when the processor receives an error from the given task handler and the max retries is reached.
-=======
-
-- `task.claimed` - Emits this event when a task is claimed.
-- `task.completed` - Emits this event when a task is successfully processed.
-- `task.complete.failed` - Emits this event when the task fails to mark as completed.
-- `task.unclaimed` - Emits this event when the processor receives an error from the given task handler and the task will be retried.
-- `task.failed` - Emits this event when the processor receives an error from the given task handler and the max retries is reached.
->>>>>>> d8377a8d
+- `task:failed` - Emits this event when the processor receives an error from the given task handler and the max retries is reached.