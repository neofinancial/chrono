import { EventEmitter } from 'node:stream';
import { setTimeout } from 'node:timers/promises';

import type { BackoffStrategy } from '../backoff-strategy';
import type { TaskMappingBase } from '../chrono';
import type { Datastore, Task } from '../datastore';
import { promiseWithTimeout } from '../utils/promise-utils';
import type { Processor, ProcessorEvents } from './processor';

const DEFAULT_MAX_CONCURRENCY = 1;
const DEFAULT_CLAIM_INTERVAL_MS = 50;
const DEFAULT_CLAIM_STALE_TIMEOUT_MS = 10_000;
const DEFAULT_IDLE_INTERVAL_MS = 5_000;
const DEFAULT_TASK_HANDLER_TIMEOUT_MS = 5_000;
const DEFAULT_TASK_HANDLER_MAX_RETRIES = 10;

type SimpleProcessorConfig<
  TaskKind extends keyof TaskMapping,
  TaskMapping extends TaskMappingBase,
  DatastoreOptions,
> = {
  datastore: Datastore<TaskMapping, DatastoreOptions>;
  kind: TaskKind;
  handler: (task: Task<TaskKind, TaskMapping[TaskKind]>) => Promise<void>;
  maxConcurrency?: number;
  backoffStrategy: BackoffStrategy;
  claimIntervalMs?: number;
  claimStaleTimeoutMs?: number;
  idleIntervalMs?: number;
  taskHandlerTimeoutMs?: number;
  taskHandlerMaxRetries?: number;
};

export class SimpleProcessor<
    TaskKind extends Extract<keyof TaskMapping, string>,
    TaskMapping extends TaskMappingBase,
    DatastoreOptions,
  >
  extends EventEmitter<ProcessorEvents<TaskKind, TaskMapping>>
  implements Processor<TaskKind, TaskMapping>
{
  readonly taskKind: TaskKind;
  readonly datastore: Datastore<TaskMapping, DatastoreOptions>;
  readonly handler: (task: Task<TaskKind, TaskMapping[TaskKind]>) => Promise<void>;

  private maxConcurrency: number;
  private backOffStrategy: BackoffStrategy;

  readonly claimIntervalMs: number;
  readonly claimStaleTimeoutMs: number;
  readonly idleIntervalMs: number;

  readonly taskHandlerTimeoutMs: number;
  readonly taskHandlerMaxRetries: number;

  private exitChannels: EventEmitter[] = [];
  private stopRequested = false;

  constructor(config: SimpleProcessorConfig<TaskKind, TaskMapping, DatastoreOptions>) {
    super();

    this.datastore = config.datastore;
    this.handler = config.handler;
    this.taskKind = config.kind;
    this.backOffStrategy = config.backoffStrategy;

    this.maxConcurrency = config.maxConcurrency || DEFAULT_MAX_CONCURRENCY;
    this.claimIntervalMs = config.claimIntervalMs || DEFAULT_CLAIM_INTERVAL_MS;
    this.claimStaleTimeoutMs = config.claimStaleTimeoutMs || DEFAULT_CLAIM_STALE_TIMEOUT_MS;
    this.idleIntervalMs = config.idleIntervalMs || DEFAULT_IDLE_INTERVAL_MS;
    this.taskHandlerTimeoutMs = config.taskHandlerTimeoutMs || DEFAULT_TASK_HANDLER_TIMEOUT_MS;
    this.taskHandlerMaxRetries = config.taskHandlerMaxRetries || DEFAULT_TASK_HANDLER_MAX_RETRIES;

    this.validatedHandlerTimeout();
  }

  /**
   * Validates that the task handler timeout is less than the claim stale timeout.
   * Throws an error if the validation fails.
   * This ensures that the task handler has enough time to complete before the task is considered stale.
   * This is important to prevent tasks from being claimed again while they are still being processed.
   *
   * @throws {Error} If the task handler timeout is greater than or equal to the claim stale timeout.
   */
  private validatedHandlerTimeout() {
    if (this.taskHandlerTimeoutMs >= this.claimStaleTimeoutMs) {
      throw new Error(
        `Task handler timeout (${this.taskHandlerTimeoutMs}ms) must be less than the claim stale timeout (${this.claimStaleTimeoutMs}ms)`,
      );
    }
  }

  /**
   * Starts multiple concurrent process loops that claim and process tasks.
   * Max concurrent processes is defined by the `maxConcurrency` property set in the constructor.
   */
  async start(): Promise<void> {
    if (this.stopRequested || this.exitChannels.length > 0) {
      return;
    }

    for (let i = 0; i < this.maxConcurrency; i++) {
      const exitChannel = new EventEmitter<{ 'processloop:exit': [] }>();

      this.exitChannels.push(exitChannel);
<<<<<<< HEAD
      this.runProcessLoop(exitChannel);
=======

      const errorHandler = (error: Error) => {
        // this.emit('processloop.error', { error });

        this.runProcessLoop(exitChannel).catch(errorHandler);
      };

      this.runProcessLoop(exitChannel).catch(errorHandler);
>>>>>>> 91ac7277
    }
  }

  /**
   * Stops the processor by signaling all process loops to exit,
   * then waits for all process loops to finish before resolving.
   */
  async stop(): Promise<void> {
    const exitPromises = this.exitChannels.map(
      (channel) => new Promise((resolve) => channel.once('processloop.exit', resolve)),
    );

    this.stopRequested = true;

    await Promise.all(exitPromises);
  }

  /**
   * The main loop that processes tasks.
   *
   * @param exitChannel The channel to signal when the loop exits.
   */
  private async runProcessLoop(exitChannel: EventEmitter<{ 'processloop:exit': [] }>): Promise<void> {
    while (!this.stopRequested) {
      try {
        const task = await this.datastore.claim({
          kind: this.taskKind,
          claimStaleTimeoutMs: this.claimStaleTimeoutMs,
        });

        // If no tasks are available, wait before trying again
        if (!task) {
          await setTimeout(this.idleIntervalMs);

          continue;
        }

<<<<<<< HEAD
        this.emit('task.claimed', { task, timestamp: new Date() });
=======
      this.emit('task:claimed', { task, timestamp: new Date() });
>>>>>>> 91ac7277

        // Process the task using the handler
        await this.handleTask(task);

        // Wait a bit before claiming the next task
        await setTimeout(this.claimIntervalMs);
      } catch (error) {
        this.emit('processloop.error', { error });
      }
    }

    exitChannel.emit('processloop:exit');
  }

  /**
   * Handles a task by calling the handler and marking it as complete or failed.
   *
   * Emits:
   * - `task.completed` when the task is successfully completed.
   * - `task.failed` when the task fails.
   * - `task.complete.failed` when the task fails to mark as completed.
   *
   * @param task The task to handle.
   */
  private async handleTask(task: Task<TaskKind, TaskMapping[TaskKind]>) {
    try {
      await promiseWithTimeout(this.handler(task), this.taskHandlerTimeoutMs);
    } catch (error) {
      await this.handleTaskError(task, error as Error);

      return;
    }

    try {
      const completedTask = await this.datastore.complete<TaskKind>(task.id);

      this.emit('task:completed', {
        task: completedTask,
        timestamp: completedTask.completedAt || new Date(),
      });
    } catch (error) {
      this.emit('task:completion:failed', {
        error,
        task,
        timestamp: new Date(),
      });
    }
  }

  private async handleTaskError(task: Task<TaskKind, TaskMapping[TaskKind]>, error: Error): Promise<void> {
    if (task.retryCount >= this.taskHandlerMaxRetries) {
      // Mark the task as failed
      await this.datastore.fail(task.id);
      this.emit('task:failed', {
        task,
        error,
        timestamp: new Date(),
      });

      return;
    }

    const delay = this.backOffStrategy({ retryAttempt: task.retryCount });
    const nextScheduledAt = new Date(Date.now() + delay);

    await this.datastore.unclaim(task.id, nextScheduledAt);
    this.emit('task:unclaimed', {
      task,
      error,
      timestamp: new Date(),
    });
  }
}<|MERGE_RESOLUTION|>--- conflicted
+++ resolved
@@ -103,18 +103,7 @@
       const exitChannel = new EventEmitter<{ 'processloop:exit': [] }>();
 
       this.exitChannels.push(exitChannel);
-<<<<<<< HEAD
       this.runProcessLoop(exitChannel);
-=======
-
-      const errorHandler = (error: Error) => {
-        // this.emit('processloop.error', { error });
-
-        this.runProcessLoop(exitChannel).catch(errorHandler);
-      };
-
-      this.runProcessLoop(exitChannel).catch(errorHandler);
->>>>>>> 91ac7277
     }
   }
 
@@ -152,11 +141,7 @@
           continue;
         }
 
-<<<<<<< HEAD
         this.emit('task.claimed', { task, timestamp: new Date() });
-=======
-      this.emit('task:claimed', { task, timestamp: new Date() });
->>>>>>> 91ac7277
 
         // Process the task using the handler
         await this.handleTask(task);
