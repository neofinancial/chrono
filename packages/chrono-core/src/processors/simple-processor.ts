import { EventEmitter } from 'node:stream';
import { setTimeout } from 'node:timers/promises';

import type { TaskMappingBase } from '..';
import type { Datastore, Task } from '../datastore';
import { type Processor, TaskRunner } from './processor';

type SimpleProcessorConfig<
  TaskKind extends keyof TaskMapping,
  TaskMapping extends TaskMappingBase,
  DatastoreOptions,
> = {
  datastore: Datastore<TaskMapping, DatastoreOptions>;
  kind: TaskKind;
  handler: (task: Task<TaskKind, TaskMapping[TaskKind]>) => Promise<void>;
  maxConcurrency: number;
};

export class SimpleProcessor<TaskKind extends keyof TaskMapping, TaskMapping extends TaskMappingBase, DatastoreOptions>
  extends EventEmitter
  implements Processor
{
  private taskKind: TaskKind;
<<<<<<< HEAD
  private datastore: Datastore<TaskKind, TaskData, DatastoreOptions>;
  private handler: (task: Task<TaskKind, TaskData>) => Promise<void>;
  private runningTasks: TaskRunner[] = [];
=======
  private datastore: Datastore<TaskMapping, DatastoreOptions>;
  private handler: (task: Task<TaskKind, TaskMapping[TaskKind]>) => Promise<void>;
  private runningTasks: Promise<void>[] = [];
>>>>>>> 9d76f5b3
  private stopRequested = false;
  private maxConcurrency: number;

  readonly claimIntervalMs = 150;
  readonly idleIntervalMs = 5_000;

  constructor(config: SimpleProcessorConfig<TaskKind, TaskMapping, DatastoreOptions>) {
    super();

    this.datastore = config.datastore;
    this.handler = config.handler;
    this.maxConcurrency = config.maxConcurrency;
    this.taskKind = config.kind;
  }

  async start(): Promise<void> {
    if (this.stopRequested || this.runningTasks.length > 0) {
      return;
    }

    for (let i = 0; i < this.maxConcurrency; i++) {
      const taskRunner = new TaskRunner(i, () => this.runTask());

      this.runningTasks.push(taskRunner);

      taskRunner.onError((event) => {
        this.emit('task-runner-error', event);
        process.nextTick(() => taskRunner.run());
      });

      process.nextTick(() => taskRunner.run());
    }
  }

  async stop(): Promise<void> {
    const exitPromises = Promise.allSettled(this.runningTasks.map((taskRunner) => taskRunner.onceExit()));

    this.stopRequested = true;

<<<<<<< HEAD
    await exitPromises;
=======
    await Promise.all(this.runningTasks);
>>>>>>> 9d76f5b3
  }

  async runTask(): Promise<void> {
    while (!this.stopRequested) {
      const task = await this.datastore.claim({
        kind: this.taskKind,
      });

      // If no tasks are available, wait before trying again
      if (!task) {
        await setTimeout(this.idleIntervalMs);

        continue;
      }

      // Process the task using the handler
      await this.handleTask(task);

      // Wait a bit before claiming the next task
      await setTimeout(this.claimIntervalMs);
    }
  }

  private async handleTask(task: Task<TaskKind, TaskMapping[TaskKind]>) {
    try {
      await this.handler(task);

      const completedTask = await this.datastore.complete(task.id);

      this.emit('task-completed', {
        task: completedTask,
        timestamp: completedTask.completedAt,
      });
    } catch (error) {
      await this.datastore.fail(task.id);
      this.emit('task-failed', {
        task,
        timestamp: new Date(),
      });
    }
  }
}<|MERGE_RESOLUTION|>--- conflicted
+++ resolved
@@ -21,15 +21,9 @@
   implements Processor
 {
   private taskKind: TaskKind;
-<<<<<<< HEAD
-  private datastore: Datastore<TaskKind, TaskData, DatastoreOptions>;
-  private handler: (task: Task<TaskKind, TaskData>) => Promise<void>;
-  private runningTasks: TaskRunner[] = [];
-=======
   private datastore: Datastore<TaskMapping, DatastoreOptions>;
   private handler: (task: Task<TaskKind, TaskMapping[TaskKind]>) => Promise<void>;
-  private runningTasks: Promise<void>[] = [];
->>>>>>> 9d76f5b3
+  private runningTasks: TaskRunner[] = [];
   private stopRequested = false;
   private maxConcurrency: number;
 
@@ -69,11 +63,7 @@
 
     this.stopRequested = true;
 
-<<<<<<< HEAD
     await exitPromises;
-=======
-    await Promise.all(this.runningTasks);
->>>>>>> 9d76f5b3
   }
 
   async runTask(): Promise<void> {
