--- conflicted
+++ resolved
@@ -47,53 +47,43 @@
     return task;
   }
 
-<<<<<<< HEAD
-  public async claim<TaskKind, TaskData>(
+  public async claim<TaskKind extends keyof TaskMapping, TaskData extends TaskMapping[keyof TaskMapping]>(
     input: ClaimTaskInput<TaskKind>,
   ): Promise<Task<TaskKind, TaskData> | undefined> {
-    const claimedTask = Array.from(this.store.values()).find((t) => t.kind === input.kind && t.status === 'pending');
+    const claimedTask = Array.from(this.store.values()).find(
+      (t) => t.kind === input.kind && t.status === TaskStatus.PENDING,
+    );
 
     if (claimedTask) {
-      claimedTask.status = 'claimed';
+      claimedTask.status = TaskStatus.CLAIMED;
 
       return claimedTask as Task<TaskKind, TaskData>;
     }
   }
 
-  public async complete<TaskKind, TaskData>(taskId: string): Promise<Task<TaskKind, TaskData>> {
+  public async complete<TaskKind extends keyof TaskMapping, TaskData extends TaskMapping[keyof TaskMapping]>(
+    taskId: string,
+  ): Promise<Task<TaskKind, TaskData>> {
     const task = Array.from(this.store.values()).find((t) => t.id === taskId);
 
     if (task) {
-      task.status = 'completed';
+      task.status = TaskStatus.COMPLETED;
 
       return task as Task<TaskKind, TaskData>;
     }
 
     throw new Error(`Task with id ${taskId} not found`);
   }
-  public async fail<TaskKind, TaskData>(taskId: string, error: Error): Promise<Task<TaskKind, TaskData>> {
+
+  public async fail<TaskKind, TaskData>(taskId: string): Promise<Task<TaskKind, TaskData>> {
     const task = Array.from(this.store.values()).find((t) => t.id === taskId);
 
     if (task) {
-      task.status = 'failed';
+      task.status = TaskStatus.FAILED;
 
       return task as Task<TaskKind, TaskData>;
     }
 
     throw new Error(`Task with id ${taskId} not found`);
-=======
-  public claim<TaskKind extends keyof TaskMapping, TaskData extends TaskMapping[keyof TaskMapping]>(
-    _input: ClaimTaskInput<TaskKind>,
-  ): Promise<Task<TaskKind, TaskData> | undefined> {
-    throw new Error('Method not implemented.');
-  }
-  public complete<TaskKind extends keyof TaskMapping, TaskData extends TaskMapping[keyof TaskMapping]>(
-    _taskId: string,
-  ): Promise<Task<TaskKind, TaskData>> {
-    throw new Error('Method not implemented.');
-  }
-  public fail<TaskKind, TaskData>(_taskId: string): Promise<Task<TaskKind, TaskData>> {
-    throw new Error('Method not implemented.');
->>>>>>> 9d76f5b3
   }
 }